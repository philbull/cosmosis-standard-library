--- conflicted
+++ resolved
@@ -327,10 +327,10 @@
 	gsl_spline * Nchi_splines[nbin];
 	for (int bin=1; bin<=nbin; bin++){
 		W_splines[bin-1] = get_w_spline(block, bin, z, chi_max, a_of_chi_spline);
-<<<<<<< HEAD
 		Nchi_splines[bin-1] = get_nchi_spline(block, bin, z, a_of_chi_spline, chi_of_z_spline);
-=======
 		if (W_splines[bin-1]==NULL) error_status=1;
+		if (Nchi_splines[bin-1]==NULL) error_status=1;
+		
 	}
 	if (error_status){
 		free(chi);
@@ -339,7 +339,6 @@
 		gsl_spline_free(a_of_chi_spline);
 		gsl_spline_free(chi_of_z_spline);
 		return 1;		
->>>>>>> c33b88b3
 	}
 
 
